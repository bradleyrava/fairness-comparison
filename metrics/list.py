--- conflicted
+++ resolved
@@ -18,9 +18,7 @@
 from metrics.TNR import TNR
 from metrics.TPR import TPR
 
-<<<<<<< HEAD
-METRICS = [ Accuracy(), TPR(), TNR(), MCC(), DisparateImpact(), CV(), EqOppo_fp_diff(), EqOppo_fp_ratio(), EqOppo_fn_diff(), EqOppo_fn_ratio()]
-=======
+
 METRICS = [ Accuracy(), TPR(), TNR(), BCR(), MCC(),        # accuracy metrics
             DIBinary(), DIAvgAll(), CV(),                  # fairness metrics
             SensitiveMetric(Accuracy), SensitiveMetric(TPR), SensitiveMetric(TNR),
@@ -35,5 +33,4 @@
     metrics = []
     for metric in METRICS:
         metrics += metric.expand_per_dataset(dataset, sensitive_dict, tag)
-    return metrics
->>>>>>> ed68ad0e
+    return metrics