from metrics.Accuracy import Accuracy
from metrics.MCC import MCC
from metrics.DisparateImpact import DisparateImpact
<<<<<<< HEAD
from metrics.TPR import TPR
from metrics.TNR import TNR

METRICS = [ Accuracy(), TPR(), TNR(), MCC(), DisparateImpact() ]
=======
from metrics.CV import CV

METRICS = [ Accuracy(), MCC(), DisparateImpact(), CV() ]
>>>>>>> e2772b9e
<|MERGE_RESOLUTION|>--- conflicted
+++ resolved
@@ -1,13 +1,8 @@
 from metrics.Accuracy import Accuracy
+from metrics.CV import CV
+from metrics.DisparateImpact import DisparateImpact
 from metrics.MCC import MCC
-from metrics.DisparateImpact import DisparateImpact
-<<<<<<< HEAD
+from metrics.TNR import TNR
 from metrics.TPR import TPR
-from metrics.TNR import TNR
 
-METRICS = [ Accuracy(), TPR(), TNR(), MCC(), DisparateImpact() ]
-=======
-from metrics.CV import CV
-
-METRICS = [ Accuracy(), MCC(), DisparateImpact(), CV() ]
->>>>>>> e2772b9e
+METRICS = [ Accuracy(), TPR(), TNR(), MCC(), DisparateImpact(), CV() ]