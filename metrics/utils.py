--- conflicted
+++ resolved
@@ -33,10 +33,7 @@
 
     return unprotected_pos_percent, protected_pos_percent
 
-<<<<<<< HEAD
-def calc_fp_fn(actual, predicted, sensitive, unprotected_vals, positive_pred):
-    
-=======
+
 def calc_prob_class_given_sensitive(predicted, sensitive, predicted_goal, sensitive_goal):
     """
     Returns P(predicted = predicted_goal | sensitive = sensitive_goal).  Assumes that predicted
@@ -57,7 +54,6 @@
     """
     Returns False positive and false negative for protected and unprotected group.
     """
->>>>>>> ed68ad0e
     unprotected_negative = 0.0
     protected_positive = 0.0
     protected_negative = 0.0
@@ -80,12 +76,4 @@
                     fp_protected+=1
             elif(str(predicted_val)!=str(positive_pred))&(str(actual_val)==str(predicted_val)):
                     fn_protected+=1
-<<<<<<< HEAD
     return fp_unprotected,fp_protected, fn_protected, fn_unprotected
-
-
-
-        
-=======
-    return fp_unprotected,fp_protected, fn_protected, fn_unprotected
->>>>>>> ed68ad0e
