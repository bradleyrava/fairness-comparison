import sys
import os
import pandas as pd
import fire
from data.objects.list import DATASETS, get_dataset_names

def prepare_data(dataset_names = get_dataset_names()):

    for dataset in DATASETS:
        if not dataset.get_dataset_name() in dataset_names:
            continue
        print("--- Processing dataset:" + dataset.get_dataset_name() + " ---")
        data_path = dataset.get_raw_filename()
        data_frame = pd.read_csv(data_path, error_bad_lines=False,
                                 na_values=dataset.get_missing_val_indicators(),
                                 encoding = 'ISO-8859-1')

        d = preprocess(dataset, data_frame)
        
        for k, v in d.items():
            write_to_file(dataset.get_filename(k), v)

def write_to_file(filename, dataframe):
    print("Writing data to: " + filename)
    dataframe.to_csv(filename, index = False)

def preprocess(dataset, data_frame):
    """
    The preprocess function takes a pandas data frame and returns two modified data frames:
    1) all the data as given with any features that should not be used for training or fairness
    analysis removed.
    2) only the numerical and ordered categorical data, sensitive attributes, and class attribute.
    Categorical attributes are one-hot encoded.
    3) the numerical data (#2) but with a binary (numerical) sensitive attribute
    """

    # Remove any columns not included in the list of features to keep.
    smaller_data = data_frame[dataset.get_features_to_keep()]

    # Handle missing data.
    missing_processed = dataset.handle_missing_data(smaller_data)

    # Remove any rows that have missing data.
    missing_data_removed = missing_processed.dropna()
    missing_data_count = missing_processed.shape[0] - missing_data_removed.shape[0]
    if missing_data_count > 0:
        print("Missing Data: " + str(missing_data_count) + " rows removed from dataset " +  \
              dataset.get_dataset_name())

    # Do any data specific processing.
    processed_data = dataset.data_specific_processing(missing_data_removed)

    # Handle multiple sensitive attributes by creating a new attribute that's the joint distribution
    # of all of those attributes.  For example, if a dataset has both 'Race' and 'Gender', the
    # combined feature 'Race-Gender' is created that has attributes, e.g., 'White-Woman'.
    sensitive_attrs = dataset.get_sensitive_attributes()
    if len(sensitive_attrs) > 1:
        new_attr_name = '-'.join(sensitive_attrs)
        ## TODO: the below may fail for non-string attributes
        processed_data = processed_data.assign(temp_name =
                             processed_data[sensitive_attrs].apply('-'.join, axis=1))
        processed_data = processed_data.rename(columns = {'temp_name' : new_attr_name})
<<<<<<< HEAD
=======
        dataset.append_sensitive_attribute(new_attr_name)
        privileged_joint_vals = '-'.join(dataset.get_privileged_class_names(""))
        dataset.get_privileged_class_names("").append(privileged_joint_vals)
>>>>>>> 2d9eca38

    # Create a one-hot encoding of the categorical variables.
    processed_numerical = pd.get_dummies(processed_data,
                                         columns = dataset.get_categorical_features())

    # Create a version of the numerical data for which the sensitive attribute is binary.
    sensitive_attrs = dataset.get_sensitive_attributes_with_joint()
    privileged_vals = dataset.get_privileged_class_names_with_joint()
    processed_binsensitive = make_sensitive_attrs_binary(processed_numerical, sensitive_attrs,
<<<<<<< HEAD
                                                         privileged_vals)
=======
                                                         dataset.get_privileged_class_names("")) ## FIXME

    # Create a version of the categorical data for which the sensitive attributes is binary.
    processed_categorical_binsensitive = make_sensitive_attrs_binary(processed_data, sensitive_attrs,
                                                                     dataset.get_privileged_class_names("")) ## FIXME
>>>>>>> 2d9eca38

    # Make the class attribute numerical if it wasn't already (just for the bin_sensitive version).
    class_attr = dataset.get_class_attribute()
    pos_val = dataset.get_positive_class_val("") ## FIXME
    processed_binsensitive = make_class_attr_num(processed_binsensitive, class_attr, pos_val)

    return { "original": processed_data,
             "numerical": processed_numerical,
             "numerical-binsensitive": processed_binsensitive,
             "categorical-binsensitive": processed_categorical_binsensitive }

def make_sensitive_attrs_binary(dataframe, sensitive_attrs, privileged_vals):
    newframe = dataframe.copy()
    for attr, privileged in zip(sensitive_attrs, privileged_vals):
        # replace privileged vals with 1
        newframe[attr] = newframe[attr].replace({ privileged : 1 })
        # replace all other vals with 0
        newframe[attr] = newframe[attr].replace("[^1]", 0, regex = True)
    return newframe

def make_class_attr_num(dataframe, class_attr, positive_val):
    # don't change the class attribute unless its a string (pandas type: object)
    if (dataframe[class_attr].dtypes == 'object'):
        dataframe[class_attr] = dataframe[class_attr].replace({ positive_val : 1 })
        dataframe[class_attr] = dataframe[class_attr].replace("[^1]", 0, regex = True)
    return dataframe

def main():
    fire.Fire(prepare_data)

if __name__ == '__main__':
    main()<|MERGE_RESOLUTION|>--- conflicted
+++ resolved
@@ -60,12 +60,9 @@
         processed_data = processed_data.assign(temp_name =
                              processed_data[sensitive_attrs].apply('-'.join, axis=1))
         processed_data = processed_data.rename(columns = {'temp_name' : new_attr_name})
-<<<<<<< HEAD
-=======
         dataset.append_sensitive_attribute(new_attr_name)
         privileged_joint_vals = '-'.join(dataset.get_privileged_class_names(""))
         dataset.get_privileged_class_names("").append(privileged_joint_vals)
->>>>>>> 2d9eca38
 
     # Create a one-hot encoding of the categorical variables.
     processed_numerical = pd.get_dummies(processed_data,
@@ -75,16 +72,11 @@
     sensitive_attrs = dataset.get_sensitive_attributes_with_joint()
     privileged_vals = dataset.get_privileged_class_names_with_joint()
     processed_binsensitive = make_sensitive_attrs_binary(processed_numerical, sensitive_attrs,
-<<<<<<< HEAD
-                                                         privileged_vals)
-=======
                                                          dataset.get_privileged_class_names("")) ## FIXME
 
     # Create a version of the categorical data for which the sensitive attributes is binary.
     processed_categorical_binsensitive = make_sensitive_attrs_binary(processed_data, sensitive_attrs,
                                                                      dataset.get_privileged_class_names("")) ## FIXME
->>>>>>> 2d9eca38
-
     # Make the class attribute numerical if it wasn't already (just for the bin_sensitive version).
     class_attr = dataset.get_class_attribute()
     pos_val = dataset.get_positive_class_val("") ## FIXME
