--- conflicted
+++ resolved
@@ -13,32 +13,7 @@
 from metrics.Accuracy import Accuracy
 from metrics.MCC import MCC
 
-<<<<<<< HEAD
-ALGORITHMS = [ SVM(), GaussianNB(), LogisticRegression(), DecisionTree(), # baseline
-              SDBSVM()                                       #SDBAlgorithm                           
-              KamishimaAlgorithm(),                                          # Kamishima
-               ParamGridSearch(KamishimaAlgorithm(), Accuracy()),             # Kamishima params
-               ParamGridSearch(KamishimaAlgorithm(), DisparateImpact()),
-               ParamGridSearch(KamishimaAlgorithm(), EqOppo_fp_diff()),
-               ParamGridSearch(KamishimaAlgorithm(), EqOppo_fn_diff()),
-               ParamGridSearch(KamishimaAlgorithm(), EqOppo_fp_ratio()),
-               ParamGridSearch(KamishimaAlgorithm(), EqOppo_fp_ratio()), 
-               FeldmanAlgorithm(SVM()), FeldmanAlgorithm(GaussianNB()),       # Feldman
-               FeldmanAlgorithm(LogisticRegression()), FeldmanAlgorithm(DecisionTree()),
-               ParamGridSearch(FeldmanAlgorithm(SVM()), DisparateImpact()),   # Feldman params
-               ParamGridSearch(FeldmanAlgorithm(SVM()), Accuracy()),
-               ParamGridSearch(FeldmanAlgorithm(SVM()), EqOppo_fp_diff()),
-               ParamGridSearch(FeldmanAlgorithm(SVM()), EqOppo_fn_diff()),
-               ParamGridSearch(FeldmanAlgorithm(SVM()), EqOppo_fp_ratio()),
-               ParamGridSearch(FeldmanAlgorithm(SVM()), EqOppo_fn_ratio()),
-               ParamGridSearch(FeldmanAlgorithm(GaussianNB()), DisparateImpact()),
-               ParamGridSearch(FeldmanAlgorithm(GaussianNB()), Accuracy()),
-               ParamGridSearch(FeldmanAlgorithm(GaussianNB()), EqOppo_fp_diff()),
-               ParamGridSearch(FeldmanAlgorithm(GaussianNB()), EqOppo_fn_diff()),
-               ParamGridSearch(FeldmanAlgorithm(GaussianNB()), EqOppo_fp_ratio()),
-               ParamGridSearch(FeldmanAlgorithm(GaussianNB()), EqOppo_fn_ratio())
-             ]
-=======
+
 ALGORITHMS = [
    SVM(), GaussianNB(), LogisticRegression(), DecisionTree(),     # baseline
    KamishimaAlgorithm(),                                          # Kamishima
@@ -46,6 +21,7 @@
    ZafarAlgorithmBaseline(),                                      # Zafar
    ZafarAlgorithmFairness(),
 #   ZafarAlgorithmAccuracy(),
+   SDBSVM(),                                                      # Ben
    ParamGridSearch(KamishimaAlgorithm(), Accuracy()),             # Kamishima params
    ParamGridSearch(KamishimaAlgorithm(), DIAvgAll()),
    FeldmanAlgorithm(SVM()), FeldmanAlgorithm(GaussianNB()),       # Feldman
@@ -54,5 +30,4 @@
    ParamGridSearch(FeldmanAlgorithm(SVM()), Accuracy()),
    ParamGridSearch(FeldmanAlgorithm(GaussianNB()), DIAvgAll()),
    ParamGridSearch(FeldmanAlgorithm(GaussianNB()), Accuracy())
-]
->>>>>>> ed68ad0e
+]