import numpy as np
import pandas as pd
<<<<<<< HEAD
from algorithms.AbstractAlgorithm import *
from algorithms.gen.GenAlgorithm import *
from algorithms.feldman.FeldmanAlgorithm import *
from algorithms.kamishima.KamishimaAlgorithm import *
from algorithms.zafar.ZafarAlgorithm import *
from algorithms.calders.CaldersAlgorithm import *
=======
import sys
sys.path.insert(0,'algorithms')
from AbstractAlgorithm import *
from feldman.FeldmanAlgorithm import *
from kamishima.KamishimaAlgorithm import *
from zafar.ZafarAlgorithm import *
from gen.GenAlgorithm import *
from calders.CaldersAlgorithm import *

def ret_res(metric):
  return metric.accuracy(), metric.DI_score(), metric.BER(), metric.BCR(), metric.CV_score()
>>>>>>> c1247e3e

def print_res(metric):
  print(("Accuracy:", metric.accuracy()))
  print(("DI Score:", metric.DI_score()))
  print(("BER:", metric.BER()))
  print(("BCR:", metric.BCR()))
  print(("CV Score:", metric.CV_score()))

<<<<<<< HEAD
def run_metrics(data, prepare, classifier):
=======
def run_metrics(data, listoflists):
  print("Running algorithms...")
>>>>>>> c1247e3e
  # Gen
#  print("Running Baseline SVM, NB, and LR...")
  params = {}
  algorithm = GenAlgorithm(data, params, prepare, classifier)
  svm_actual, svm_predicted, svm_protected, nb_actual, nb_predicted, nb_protected, lr_actual, lr_predicted, lr_protected = algorithm.run()

  # Calders
#  print("Running Calders...")
  params = {}
  algorithm = CaldersAlgorithm(data, params, prepare, classifier)
  c2nb_actual, c2nb_predicted, c2nb_protected = algorithm.run()

<<<<<<< HEAD
  
  # Feldman
  print("Running Feldman SVM...")
  params = {}
  algorithm = FeldmanAlgorithm(data, params, prepare, classifier)
=======
   
  # Feldman
#  print("Running Feldman SVM...")
  params = {"model": Weka_SVM}
  algorithm = FeldmanAlgorithm(data, params)
>>>>>>> c1247e3e
  feldman_svm_actual, feldman_svm_predicted, feldman_svm_protected = algorithm.run()
  

  params = {"model": Weka_DecisionTree}
  algorithm = FeldmanAlgorithm(data, params)
  feldman_wdt_actual, feldman_wdt_predicted, feldman_wdt_protected = algorithm.run()
   

  # Kamishima
#  print("Running Kamishima...")
  params = {}
  params["eta"] = 1
  algorithm = KamishimaAlgorithm(data, params, prepare, classifier)
  kam1_actual, kam1_predicted, kam1_protected = algorithm.run()

  params["eta"] = 30
  algorithm = KamishimaAlgorithm(data, params, prepare, classifier)
  kam30_actual, kam30_predicted, kam30_protected = algorithm.run()

  params["eta"] = 100
  algorithm = KamishimaAlgorithm(data, params, prepare, classifier)
  kam100_actual, kam100_predicted, kam100_protected = algorithm.run()

  params["eta"] = 500
  algorithm = KamishimaAlgorithm(data, params, prepare, classifier)
  kam500_actual, kam500_predicted, kam500_protected = algorithm.run()

  params["eta"] = 1000
  algorithm = KamishimaAlgorithm(data, params, prepare, classifier)
  kam1000_actual, kam1000_predicted, kam1000_protected = algorithm.run()

  # Zafar
#  print("Running Zafar...")
  params = {}
  algorithm = ZafarAlgorithm(data, params, prepare, classifier)
  zafar_unconstrained_actual, zafar_unconstrained_predicted, zafar_unconstrained_protected = algorithm.run()

  params["apply_fairness_constraints"] = 1
  params["sensitive_attrs_to_cov_thresh"] = {algorithm.sensitive_attr:0}
  algorithm = ZafarAlgorithm(data, params, prepare, classifier)
  zafar_opt_accuracy_actual, zafar_opt_accuracy_predicted, zafar_opt_accuracy_protected = algorithm.run()

  params["apply_accuracy_constraint"] = 1
  params["apply_fairness_constraints"] = 0
  params["sensitive_attrs_to_cov_thresh"] = {}
  params["gamma"] = 0.5
  algorithm = ZafarAlgorithm(data, params, prepare, classifier)
  zafar_opt_fairness_actual, zafar_opt_fairness_predicted, zafar_opt_fairness_protected = algorithm.run()

  params["sep_constraint"] = 1
  params["gamma"] = 1000.0
  algorithm = ZafarAlgorithm(data, params, prepare, classifier)
  zafar_nopos_classification_actual, zafar_nopos_classification_predicted, zafar_nopos_classification_protected = algorithm.run()
#  print("\n")

  # Generate Metric calculators
  svm_metrics = Metrics(svm_actual, svm_predicted, svm_protected)
#  print("========================================= SVM ==========================================\n")
  # print_res(svm_metrics)
  results = ret_res(svm_metrics)
  for i in range(0,len(listoflists)):
    listoflists[i][0].append(results[i])
      
#  print("\n")

  nb_metrics = Metrics(nb_actual, nb_predicted, nb_protected)
#  print("========================================== NB ==========================================\n")
  #print_res(nb_metrics)
  results = ret_res(nb_metrics)
  for i in range(0,len(listoflists)):
    listoflists[i][1].append(results[i])

#  print("\n")

  lr_metrics = Metrics(lr_actual, lr_predicted, lr_protected)
#  print("========================================== LR ==========================================\n")
  #print_res(lr_metrics)
  results = ret_res(lr_metrics)
  for i in range(0,len(listoflists)):
    listoflists[i][2].append(results[i])

#  print("\n")

  c2nb_metrics = Metrics(c2nb_actual, c2nb_predicted, c2nb_protected)
#  print("======================================= Calders ========================================\n")
  #print_res(c2nb_metrics)
  results = ret_res(c2nb_metrics)
  for i in range(0,len(listoflists)):
    listoflists[i][3].append(results[i])

#  print("\n")

   
  feldman_svm_metrics = Metrics(feldman_svm_actual, feldman_svm_predicted, feldman_svm_protected)
  feldman_wdt_metrics = Metrics(feldman_wdt_actual, feldman_wdt_predicted, feldman_wdt_protected)
#  print("======================================= Feldman ========================================\n")
#  print("  Model = SVM: ")
#  print_res(feldman_svm_metrics)
  results = ret_res(feldman_svm_metrics)
  for i in range(0,len(listoflists)):
    listoflists[i][4].append(results[i])

  results = ret_res(feldman_wdt_metrics)
  for i in range(0,len(listoflists)):
    listoflists[i][5].append(results[i])

#  print("\n")
   

  kam1_metrics = Metrics(kam1_actual, kam1_predicted, kam1_protected)
#  print("====================================== Kamishima =======================================\n")
#  print("  ETA = 1: ")
  #print_res(kam1_metrics)
  results = ret_res(kam1_metrics)
  for i in range(0,len(listoflists)):
    listoflists[i][6].append(results[i])

#  print("\n")

  kam30_metrics = Metrics(kam30_actual, kam30_predicted, kam30_protected)
#  print("  ETA = 30: ")
  #print_res(kam30_metrics)
  results = ret_res(kam30_metrics)
  for i in range(0,len(listoflists)):
    listoflists[i][7].append(results[i])

#  print("\n")

  kam100_metrics = Metrics(kam100_actual, kam100_predicted, kam100_protected)
#  print("  ETA = 100: ")
  #print_res(kam100_metrics)
  results = ret_res(kam100_metrics)
  for i in range(0,len(listoflists)):
    listoflists[i][8].append(results[i])

#  print("\n")

  kam500_metrics = Metrics(kam500_actual, kam500_predicted, kam500_protected)
#  print("  ETA = 500: ")
  #print_res(kam500_metrics)
  results = ret_res(kam500_metrics)
  for i in range(0,len(listoflists)):
    listoflists[i][9].append(results[i])

#  print("\n")

  kam1000_metrics = Metrics(kam1000_actual, kam1000_predicted, kam1000_protected)
#  print("  ETA = 1000: ")
  #print_res(kam1000_metrics)
  results = ret_res(kam1000_metrics)
  for i in range(0,len(listoflists)):
    listoflists[i][10].append(results[i])

#  print("\n")

  zafar_unconstrained_metrics = Metrics(zafar_unconstrained_actual, zafar_unconstrained_predicted, zafar_unconstrained_protected)
#  print("======================================== Zafar =========================================\n")
#  print("  Unconstrained: ")
  #print_res(zafar_unconstrained_metrics)
  results = ret_res(zafar_unconstrained_metrics)
  for i in range(0,len(listoflists)):
    listoflists[i][11].append(results[i])

#  print("\n")

  zafar_opt_accuracy_metrics = Metrics(zafar_opt_accuracy_actual, zafar_opt_accuracy_predicted, zafar_opt_accuracy_protected)
#  print("  Optimized for accuracy: ")
  #print_res(zafar_opt_accuracy_metrics)
  results = ret_res(zafar_opt_accuracy_metrics)
  for i in range(0,len(listoflists)):
    listoflists[i][12].append(results[i])

#  print("\n")

  zafar_opt_fairness_metrics = Metrics(zafar_opt_fairness_actual, zafar_opt_fairness_predicted, zafar_opt_fairness_protected)
#  print("  Optimized for fairness: ")
  #print_res(zafar_opt_fairness_metrics)
  results = ret_res(zafar_opt_fairness_metrics)
  for i in range(0,len(listoflists)):
    listoflists[i][13].append(results[i])

#  print("\n")

  zafar_nopos_classification_metrics = Metrics(zafar_nopos_classification_actual, zafar_nopos_classification_predicted, zafar_nopos_classification_protected)
#  print("  No positive classification error: ")
  #print_res(zafar_nopos_classification_metrics)
  results = ret_res(zafar_nopos_classification_metrics)
  for i in range(0,len(listoflists)):
    listoflists[i][14].append(results[i])

def get_sd(vals_per_split, mean):
  less_mean = []
  for i in vals_per_split:
    less_mean.append((i-mean)**2)  
  mean_sq_diffs = sum(less_mean[0:len(less_mean)])/len(less_mean)
  return np.sqrt(mean_sq_diffs)
  

def run_repeatedly(data, runs=10):
  acc, final_acc = [[] for i in range(15)], []
  di, final_di = [[] for i in range(15)], []
  ber, final_ber = [[] for i in range(15)], []
  bcr, final_bcr = [[] for i in range(15)], []
  cv, final_cv = [[] for i in range(15)], []
  metrics = [acc,di,ber,bcr,cv]
  final_metrics = [final_acc,final_di,final_ber,final_bcr,final_cv]
  sd = [0,0,0,0,0]

  for i in range(0,runs):
    run_metrics(data, metrics)

  for i in range(0,len(metrics)):
    for x in metrics[i]:
      if 'NA' in x:
        x = [k for k in x if k != 'NA']
      if len(x) == 0:
        final_metrics[i].append('NA') 
      else:
        mean = sum(x[0:len(x)])/len(x) 
        sd[i] = get_sd(x, mean)
        final_metrics[i].append(mean)

  # Create DataFrame of results and export to csv located in results directory
  export_to = 'results/' + data + '.csv' 
  headers = ['Algorithms','Acc','DI','BER','BCR','CV']
  algorithms = ['SVM','NB','LR','Calders','Feldman SVM', 'Feldman WDT','Kamishima eta=1','Kamishima eta=30','Kamishima eta=100','Kamishima eta=500','Kamishima eta=1000','Zafar Unconstrained','Zafar w Accuracy Constraint','Zafar w Fairness Constraint','Zafar No Pos Misclassification']

  d = {'Algorithms':algorithms,'Acc':final_acc,'DI':final_di,'BER':final_ber,'BCR':final_bcr,'CV':final_cv}
  df = pd.DataFrame(data=d)
  df = df[headers]
  df.loc[-1] = ['SD'] + sd
  df.to_csv(export_to) 

if __name__ == '__main__':
<<<<<<< HEAD
  print("###################################### German Data ######################################\n")
  run_metrics('german', prepare_german, classify_german)
  print("\n")

#  print("###################################### Adult Data #######################################\n")
#  run_metrics('adult')
=======
   
  print('Analyzing German data...')
  run_repeatedly('german')
  print('Complete.')
  print("\n")
 
  print('Analyzing Adult data...')
  run_repeatedly('adult')
  print('Complete.')
  print("\n")

  print('Analyzing Retailer data...')
  run_repeatedly("retailer")
  print('Complete.')
  print("\n")

  print('Analyzing Ricci data...')
  run_repeatedly("ricci")
  print('Complete.')
>>>>>>> c1247e3e
<|MERGE_RESOLUTION|>--- conflicted
+++ resolved
@@ -1,13 +1,5 @@
 import numpy as np
 import pandas as pd
-<<<<<<< HEAD
-from algorithms.AbstractAlgorithm import *
-from algorithms.gen.GenAlgorithm import *
-from algorithms.feldman.FeldmanAlgorithm import *
-from algorithms.kamishima.KamishimaAlgorithm import *
-from algorithms.zafar.ZafarAlgorithm import *
-from algorithms.calders.CaldersAlgorithm import *
-=======
 import sys
 sys.path.insert(0,'algorithms')
 from AbstractAlgorithm import *
@@ -19,7 +11,6 @@
 
 def ret_res(metric):
   return metric.accuracy(), metric.DI_score(), metric.BER(), metric.BCR(), metric.CV_score()
->>>>>>> c1247e3e
 
 def print_res(metric):
   print(("Accuracy:", metric.accuracy()))
@@ -28,39 +19,22 @@
   print(("BCR:", metric.BCR()))
   print(("CV Score:", metric.CV_score()))
 
-<<<<<<< HEAD
-def run_metrics(data, prepare, classifier):
-=======
 def run_metrics(data, listoflists):
   print("Running algorithms...")
->>>>>>> c1247e3e
   # Gen
-#  print("Running Baseline SVM, NB, and LR...")
   params = {}
   algorithm = GenAlgorithm(data, params, prepare, classifier)
   svm_actual, svm_predicted, svm_protected, nb_actual, nb_predicted, nb_protected, lr_actual, lr_predicted, lr_protected = algorithm.run()
 
   # Calders
-#  print("Running Calders...")
   params = {}
   algorithm = CaldersAlgorithm(data, params, prepare, classifier)
   c2nb_actual, c2nb_predicted, c2nb_protected = algorithm.run()
 
-<<<<<<< HEAD
-  
   # Feldman
-  print("Running Feldman SVM...")
-  params = {}
-  algorithm = FeldmanAlgorithm(data, params, prepare, classifier)
-=======
-   
-  # Feldman
-#  print("Running Feldman SVM...")
   params = {"model": Weka_SVM}
   algorithm = FeldmanAlgorithm(data, params)
->>>>>>> c1247e3e
   feldman_svm_actual, feldman_svm_predicted, feldman_svm_protected = algorithm.run()
-  
 
   params = {"model": Weka_DecisionTree}
   algorithm = FeldmanAlgorithm(data, params)
@@ -68,7 +42,6 @@
    
 
   # Kamishima
-#  print("Running Kamishima...")
   params = {}
   params["eta"] = 1
   algorithm = KamishimaAlgorithm(data, params, prepare, classifier)
@@ -91,7 +64,6 @@
   kam1000_actual, kam1000_predicted, kam1000_protected = algorithm.run()
 
   # Zafar
-#  print("Running Zafar...")
   params = {}
   algorithm = ZafarAlgorithm(data, params, prepare, classifier)
   zafar_unconstrained_actual, zafar_unconstrained_predicted, zafar_unconstrained_protected = algorithm.run()
@@ -293,15 +265,6 @@
   df.to_csv(export_to) 
 
 if __name__ == '__main__':
-<<<<<<< HEAD
-  print("###################################### German Data ######################################\n")
-  run_metrics('german', prepare_german, classify_german)
-  print("\n")
-
-#  print("###################################### Adult Data #######################################\n")
-#  run_metrics('adult')
-=======
-   
   print('Analyzing German data...')
   run_repeatedly('german')
   print('Complete.')
@@ -319,5 +282,4 @@
 
   print('Analyzing Ricci data...')
   run_repeatedly("ricci")
-  print('Complete.')
->>>>>>> c1247e3e
+  print('Complete.')